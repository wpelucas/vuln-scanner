--- conflicted
+++ resolved
@@ -54,17 +54,8 @@
             'word2': str,
             'word3': str
         })
-<<<<<<< HEAD
-        try:
-            validator.validate(patterns)
-            patterns['rules'] = [signature for signature in patterns['rules'] if signature[5] == 0]
-            return patterns
-        except ValidationException as exception:
-            raise ApiException('Response validation failed') from exception
-=======
         self.validate_response(patterns, validator)
         return patterns
->>>>>>> 653e4ad3
 
     def get_malware_signatures(self) -> SignatureSet:
         patterns = self.get_patterns(regex_engine='python')
