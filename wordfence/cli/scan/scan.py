--- conflicted
+++ resolved
@@ -1,27 +1,3 @@
-<<<<<<< HEAD
-from wordfence import scanning, api, util
-
-
-def main(config) -> int:
-    util.updater.Updater.check_version()
-    license = api.license.License(config.license)
-    if config.license is None:
-        print('A license must be specified')
-        return 1
-    noc1_client = api.noc1.Client(license)
-    signatures = noc1_client.get_malware_signatures()
-    paths = set()
-    for argument in config.trailing_arguments:
-        paths.add(argument)
-    options = scanning.scanner.Options(
-            paths=paths,
-            threads=int(config.threads),
-            signatures=signatures
-        )
-    scanner = scanning.scanner.Scanner(options)
-    scanner.scan()
-    return 0
-=======
 import sys
 import signal
 import os
@@ -29,6 +5,7 @@
 
 from wordfence import scanning, api
 from wordfence.util import caching
+from wordfence.util import updater
 from wordfence.util.io import StreamReader
 from wordfence.intel.signatures import SignatureSet
 
@@ -137,6 +114,7 @@
 
 def main(config) -> int:
     command = None
+    updater.Updater.check_version()
     try:
         command = ScanCommand(config)
         command.execute()
@@ -144,5 +122,4 @@
     except BaseException as exception:
         raise exception
         print(f'Error: {exception}')
-        return 1
->>>>>>> 42edfe4e
+        return 1