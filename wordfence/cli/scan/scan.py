import sys
import signal
import os
from multiprocessing import parent_process
from contextlib import nullcontext
from logging import DEBUG

from wordfence import scanning, api
from wordfence.scanning import filtering
from wordfence.util import caching
from wordfence.util import updater
from wordfence.util.io import StreamReader
from wordfence.intel.signatures import SignatureSet
from wordfence.logging import log
from .reporting import Report, ReportFormat


class ScanCommand:

    CACHEABLE_TYPES = {
            'wordfence.intel.signatures.SignatureSet',
            'wordfence.intel.signatures.CommonString',
            'wordfence.intel.signatures.Signature'
        }

    def __init__(self, config):
        self.config = config
        self.cache = self._initialize_cache()
        self.license = None
        self.cacheable_signatures = None

    def _get_license(self) -> api.licensing.License:
        if self.license is None:
            if self.config.license is None:
                raise api.licensing.LicenseRequiredException()
            self.license = api.licensing.License(self.config.license)
        return self.license

    def _initialize_cache(self) -> caching.Cache:
        if self.config.cache:
            try:
                return caching.CacheDirectory(
                        self.config.cache_directory,
                        self.CACHEABLE_TYPES
                    )
            except caching.CacheException:
                # TODO: Should cache failures trigger some kind of notice?
                pass
        return caching.RuntimeCache()

    def filter_signatures(self, signatures: SignatureSet) -> None:
        if self.config.exclude_signatures is None:
            return
        for identifier in self.config.exclude_signatures:
            signatures.remove_signature(identifier)

    def _get_signatures(self) -> SignatureSet:
        if self.cacheable_signatures is None:
            def fetch_signatures() -> SignatureSet:
                noc1_client = api.noc1.Client(
                        self._get_license(),
                        base_url=self.config.noc1_url
                    )
                return noc1_client.get_malware_signatures()
            self.cacheable_signatures = caching.Cacheable(
                    'signatures',
                    fetch_signatures,
                    86400  # Cache signatures for 24 hours
                )
        signatures = self.cacheable_signatures.get(self.cache)
        self.filter_signatures(signatures)
        return signatures

    def _should_read_stdin(self) -> bool:
        if sys.stdin is None:
            return False
        if self.config.read_stdin is None:
            return not sys.stdin.isatty()
        else:
            return self.config.read_stdin

    def _get_file_list_separator(self) -> str:
        if isinstance(self.config.file_list_separator, bytes):
            return self.config.file_list_separator.decode('utf-8')
        return self.config.file_list_separator

    def _initialize_file_filter(self) -> filtering.FileFilter:
        filter = filtering.FileFilter()
        has_include_overrides = False
        if self.config.include_files is not None:
            has_include_overrides = True
            for name in self.config.include_files:
                filter.add(filtering.filter_filename(name))
        if self.config.include_files_pattern is not None:
            has_include_overrides = True
            for pattern in self.config.include_files_pattern:
                filter.add(filtering.filter_pattern(pattern))
        if self.config.exclude_files is not None:
            for name in self.config.exclude_files:
                filter.add(filtering.filter_filename(name), False)
        if self.config.exclude_files_pattern is not None:
            for pattern in self.config.exclude_files_pattern:
                filter.add(filtering.filter_pattern(pattern), False)
        if not has_include_overrides:
            filter.add(filtering.filter_php)
            filter.add(filtering.filter_html)
            filter.add(filtering.filter_js)
            if self.config.images:
                filter.add(filtering.filter_pattern(self.config.images))
        return filter

    def execute(self) -> int:
        paths = set()
        for argument in self.config.trailing_arguments:
            paths.add(argument)
        options = scanning.scanner.Options(
                paths=paths,
                threads=int(self.config.threads),
                signatures=self._get_signatures(),
                chunk_size=self.config.chunk_size,
                max_file_size=self.config.max_file_size,
                file_filter=self._initialize_file_filter()
            )
        if self._should_read_stdin():
            options.path_source = StreamReader(
                    sys.stdin,
                    self._get_file_list_separator()
                )
<<<<<<< HEAD

        with open(self.config.output_path, 'w') if self.config.output_path \
                is not None else nullcontext() as output_file:
            output_format = ReportFormat(self.config.output_format)
            output_columns = self.config.output_columns.split(',')
            report = Report(output_format, output_columns, options.signatures)
            if self.config.output and sys.stdout is not None:
                report.add_target(sys.stdout)
            if output_file is not None:
                report.add_target(output_file)
            if self.config.output_headers:
                report.write_headers()
            scanner = scanning.scanner.Scanner(options)
            scanner.scan(lambda result: report.add_result(result))
=======
        updater.Version.check(self.cache)
        scanner = scanning.scanner.Scanner(options)
        scanner.scan()
>>>>>>> 9f687ba3
        return 0


def handle_repeated_interrupt(signal_number: int, stack) -> None:
    if parent_process() is None:
        log.warning('Scan command terminating immediately...')
    os._exit(130)


def handle_interrupt(signal_number: int, stack) -> None:
    if parent_process() is None:
        log.info('Scan command interrupted, stopping...')
    signal.signal(signal.SIGINT, handle_repeated_interrupt)
    sys.exit(130)


signal.signal(signal.SIGINT, handle_interrupt)


def main(config) -> int:
    command = None
    try:
        if config.verbose:
            log.setLevel(DEBUG)
        command = ScanCommand(config)
        command.execute()
        return 0
    except api.licensing.LicenseRequiredException:
        log.error('A valid Wordfence CLI license is required')  # TODO: stderr
        return 1
    except BaseException as exception:
        raise exception
        log.error(f'Error: {exception}')
        return 1<|MERGE_RESOLUTION|>--- conflicted
+++ resolved
@@ -110,6 +110,7 @@
         return filter
 
     def execute(self) -> int:
+        updater.Version.check(self.cache)
         paths = set()
         for argument in self.config.trailing_arguments:
             paths.add(argument)
@@ -126,7 +127,6 @@
                     sys.stdin,
                     self._get_file_list_separator()
                 )
-<<<<<<< HEAD
 
         with open(self.config.output_path, 'w') if self.config.output_path \
                 is not None else nullcontext() as output_file:
@@ -141,11 +141,6 @@
                 report.write_headers()
             scanner = scanning.scanner.Scanner(options)
             scanner.scan(lambda result: report.add_result(result))
-=======
-        updater.Version.check(self.cache)
-        scanner = scanning.scanner.Scanner(options)
-        scanner.scan()
->>>>>>> 9f687ba3
         return 0
 
 
