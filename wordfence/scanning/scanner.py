import os
import queue
import time
import traceback
from ctypes import c_bool, c_uint
from enum import IntEnum
from multiprocessing import Queue, Process, Value
from dataclasses import dataclass
from typing import Set, Optional, Callable, Dict, NamedTuple
from logging import Handler

from .exceptions import ScanningException, ScanningIoException
from .matching import Matcher, RegexMatcher
from .filtering import FileFilter, filter_any
from ..util import timing
from ..util.io import StreamReader
from ..util.pcre import PcreOptions, PCRE_DEFAULT_OPTIONS, PcreJitStack
from ..intel.signatures import SignatureSet
from ..logging import log, remove_initial_handler

MAX_PENDING_FILES = 1000  # Arbitrary limit
MAX_PENDING_RESULTS = 100
QUEUE_READ_TIMEOUT = 0
PROGRESS_UPDATE_INTERVAL = 100
DEFAULT_CHUNK_SIZE = 1024 * 1024
FILE_LOCATOR_WORKER_INDEX = 0
"""Used by the file locator process when sending events"""


class ExceptionContainer(Exception):

    def __init__(self, exception: BaseException):
        self.exception = exception
        self.trace = traceback.format_exc()
        message = str(exception)
        super().__init__(
                f'An exception occurred in a child process: {message}'
            )


class ScanConfigurationException(ScanningException):
    pass


class ScanEventType(IntEnum):
    COMPLETED = 0
    FILE_QUEUE_EMPTIED = 1
    FILE_PROCESSED = 2
    EXCEPTION = 3
    FATAL_EXCEPTION = 4
    PROGRESS_UPDATE = 5
    LOG_MESSAGE = 6


class EventQueueLogHandler(Handler):

    def __init__(self, event_queue: Queue, worker_index: int):
        self._event_queue = event_queue
        self._worker_index = worker_index
        Handler.__init__(self)

    def emit(self, record):
        data = {
                'level': record.levelname,
                'message': record.getMessage()
            }
        self._event_queue.put(
            ScanEvent(
                ScanEventType.LOG_MESSAGE,
                data,
                worker_index=self._worker_index
            )
        )


def use_event_queue_log_handler(event_queue: Queue, worker_index: int) -> None:
    handler = EventQueueLogHandler(
            event_queue,
            worker_index
        )
    remove_initial_handler()
    log.addHandler(handler)


@dataclass
class Options:
    paths: Set[str]
    signatures: SignatureSet
    workers: int = 1
    chunk_size: int = DEFAULT_CHUNK_SIZE
    path_source: Optional[StreamReader] = None
    scanned_content_limit: Optional[int] = None
    file_filter: Optional[FileFilter] = None
    match_all: bool = False
    pcre_options: PcreOptions = PCRE_DEFAULT_OPTIONS
    allow_io_errors: bool = False


class Status(IntEnum):
    LOCATING_FILES = 0
    PROCESSING_FILES = 1
    COMPLETE = 2
    FAILED = 3


class FileLocator:

    def __init__(self, path: str,
                 queue: Queue,
                 file_filter: FileFilter,
                 ):
        self.path = path
        self.queue = queue
        self.file_filter = file_filter
        self.located_count = 0

    def _is_loop(self, path: str, parents: list):
        realpath = os.path.realpath(path)
        for parent in parents:
            if realpath == parent:
                log.warning(
                    f'Recursive symlink detected at {path}'
                    )
                return True
        return False

    def search_directory(self, path: str, parents: Optional[list] = None):
        try:
            if parents is None:
                parents = [path]
            contents = os.scandir(path)
            for item in contents:
                if item.is_symlink() and self._is_loop(item.path, parents):
                    continue
                if item.is_dir():
                    yield from self.search_directory(
                            item.path,
                            parents + [item.path]
                        )
                elif item.is_file():
                    if not self.file_filter.filter(item.path):
                        continue
                    self.located_count += 1
                    yield item.path
        except OSError as os_error:
<<<<<<< HEAD
            detail = str(os_error)
            raise ScanningException(f'Directory search failed ({detail})') \
=======
            raise ScanningIoException(f'Directory search of {path} failed') \
>>>>>>> f6bb0f86
                from os_error

    def locate(self):
        real_path = os.path.realpath(self.path)
        if os.path.isdir(real_path):
            for path in self.search_directory(real_path):
                log.debug(f'File added to scan queue: {path}')
                self.queue.put(path)
        else:
            self.queue.put(real_path)


class FileLocatorProcess(Process):

    def __init__(
                self,
                input_queue_size: int = 10,
                output_queue_size: int = MAX_PENDING_FILES,
                file_filter: FileFilter = None,
                use_log_events: bool = False,
                event_queue: Optional[Queue] = None
            ):
        self._input_queue = Queue(input_queue_size)
        self.output_queue = Queue(output_queue_size)
        self.file_filter = file_filter \
            if file_filter is not None \
            else FileFilter([filter_any])
        if use_log_events and not event_queue:
            raise ValueError('Using log events requires an event queue')
        self._use_log_events = use_log_events
        self._event_queue = event_queue
        self._path_count = 0
        super().__init__(name='file-locator')

    def add_path(self, path: str):
        self._path_count += 1
        log.info(f'Scanning path: {path}')
        self._input_queue.put(path)

    def finalize_paths(self):
        self._input_queue.put(None)
        if self._path_count < 1:
            raise ScanConfigurationException(
                    'At least one scan path must be specified'
                )

    def get_next_file(self):
        return self.output_queue.get()

    def run(self):
        if self._use_log_events:
            use_event_queue_log_handler(
                    self._event_queue,
                    FILE_LOCATOR_WORKER_INDEX
                )
        try:
            while (path := self._input_queue.get()) is not None:
                locator = FileLocator(
                        path=path,
                        file_filter=self.file_filter,
                        queue=self.output_queue
                    )
                locator.locate()
        except ScanningException as exception:
<<<<<<< HEAD
            self.output_queue.put(ExceptionContainer(exception))
=======
            self.output_queue.put(exception)
        self.output_queue.put(None)
>>>>>>> f6bb0f86


class ScanEvent:

    # TODO: Define custom (more compact) pickle serialization format for this
    # class as a potential performance improvement

    def __init__(
                self,
                type: int,
                data=None,
                worker_index: Optional[int] = None
            ):
        self.type = type
        self.data = data
        self.worker_index = worker_index


class ScanProgressMonitor(Process):

    def __init__(self, status: Value, event_queue: Queue):
        super().__init__(name='progress-monitor')
        self._event_queue = event_queue
        self._status = status

    def is_scan_running(self) -> bool:
        status = self._status.value
        return status != Status.COMPLETE and status != Status.FAILED

    def run(self):
        interval = PROGRESS_UPDATE_INTERVAL / 1000  # MS to seconds
        while self.is_scan_running():
            time.sleep(interval)
            self._event_queue.put(ScanEvent(ScanEventType.PROGRESS_UPDATE))


class ScanWorker(Process):

    def __init__(
                self,
                index: int,
                status: Value,
                work_queue: Queue,
                event_queue: Queue,
                matcher: Matcher,
                chunk_size: int = DEFAULT_CHUNK_SIZE,
                scanned_content_limit: Optional[int] = None,
                use_log_events: bool = False,
                allow_io_errors: bool = False
            ):
        self.index = index
        self._status = status
        self._work_queue = work_queue
        self._event_queue = event_queue
        self._matcher = matcher
        self._chunk_size = chunk_size
        self._working = True
        self._scanned_content_limit = scanned_content_limit
        self._use_log_events = use_log_events
        self._allow_io_errors = allow_io_errors
        self.complete = Value(c_bool, False)
        super().__init__(name=self._generate_name())

    def _generate_name(self) -> str:
        return 'worker-' + str(self.index)

    def work(self):
        self._working = True
        log.debug(f'Worker {self.index} started, PID:' + str(os.getpid()))
        with PcreJitStack() as jit_stack:
            while self._working:
                try:
                    item = self._work_queue.get(timeout=QUEUE_READ_TIMEOUT)
                    if item is None:
                        self._put_event(ScanEventType.FILE_QUEUE_EMPTIED)
                        self._complete()
<<<<<<< HEAD
                    elif isinstance(item, ExceptionContainer):
=======
                    elif isinstance(item, ScanningIoException):
                        self._put_io_error(item)
                    elif isinstance(item, BaseException):
>>>>>>> f6bb0f86
                        self._put_event(
                                ScanEventType.FATAL_EXCEPTION,
                                {'exception': item}
                            )
                    else:
                        try:
                            self._process_file(item, jit_stack)
                        except OSError as error:
                            self._put_io_error(error)
                except queue.Empty:
                    if self._status.value == Status.PROCESSING_FILES:
                        self._complete()

    def _put_event(self, event_type: ScanEventType, data: dict = None) -> None:
        if data is None:
            data = {}
        self._event_queue.put(
                ScanEvent(event_type, data, worker_index=self.index)
            )

    def _put_io_error(self, error) -> None:
        event_type = ScanEventType.EXCEPTION if self._allow_io_errors \
                else ScanEventType.FATAL_EXCEPTION
        self._put_event(
                event_type,
                {'exception': error}
            )

    def _complete(self):
        self._working = False
        self.complete.value = True
        self._put_event(ScanEventType.COMPLETED)

    def is_complete(self) -> bool:
        return self.complete.value

    def _get_next_chunk_size(self, length: int) -> int:
        if self._scanned_content_limit is None:
            return self._chunk_size
        elif length >= self._scanned_content_limit:
            return 0
        else:
            return min(self._scanned_content_limit - length, self._chunk_size)

    def _process_file(self, path: str, jit_stack: PcreJitStack):
        log.debug(f'Processing file: {path}')
        with open(path, mode='rb') as file, \
                self._matcher.create_context() as context:
            length = 0
            while (chunk_size := self._get_next_chunk_size(length)):
                chunk = file.read(chunk_size)
                if not chunk:
                    break
                first = length == 0
                length += len(chunk)
                if context.process_chunk(chunk, first, jit_stack):
                    break
            self._put_event(
                    ScanEventType.FILE_PROCESSED,
                    {
                        'path': path,
                        'length': length,
                        'matches': context.matches,
                        'timeouts': context.timeouts
                    }
                )

    def run(self):
        if self._use_log_events:
            use_event_queue_log_handler(self._event_queue, self.index)
        self.work()


class ScanResult:

    def __init__(
                self,
                path: str,
                read_length: int,
                matches: Dict[int, str],
                timeouts: Set[int],
                timestamp: float = None
            ):
        self.path = path
        self.read_length = read_length
        self.matches = matches
        self.timeouts = timeouts
        self.timestamp = timestamp if timestamp is not None else time.time()

    def has_matches(self) -> bool:
        return len(self.matches) > 0

    def get_timeout_count(self) -> int:
        return len(self.timeouts)


class ScanMetrics:

    def __init__(self, worker_count: int):
        self.counts = self._initialize_int_metric(worker_count)
        self.bytes = self._initialize_int_metric(worker_count)
        self.matches = self._initialize_int_metric(worker_count)
        self.timeouts = self._initialize_int_metric(worker_count)

    def _initialize_int_metric(self, worker_count: int):
        return [0] * worker_count

    def record_result(self, worker_index: int, result: ScanResult):
        self.counts[worker_index] += 1
        self.bytes[worker_index] += result.read_length
        if result.has_matches():
            self.matches[worker_index] += 1
        self.timeouts[worker_index] += result.get_timeout_count()

    def _aggregate_int_metric(self, metric: list) -> int:
        total = 0
        for value in metric:
            total += value
        return total

    def get_total_count(self) -> int:
        return self._aggregate_int_metric(self.counts)

    def get_total_bytes(self) -> int:
        return self._aggregate_int_metric(self.bytes)

    def get_total_matches(self) -> int:
        return self._aggregate_int_metric(self.matches)

    def get_total_timeouts(self) -> int:
        return self._aggregate_int_metric(self.timeouts)

    def get_int_metric(self, metric: str, worker_index: Optional[int] = None):
        values = getattr(self, metric)
        if worker_index is not None:
            return values[worker_index]
        else:
            return self._aggregate_int_metric(values)


class ScanProgressUpdate:

    def __init__(self, elapsed_time: int, metrics: ScanMetrics):
        self.elapsed_time = elapsed_time
        self.metrics = metrics


ScanResultCallback = Callable[[ScanResult], None]
ProgressReceiverCallback = Callable[[ScanProgressUpdate], None]
ScanFinishedCallback = Callable[[ScanMetrics, timing.Timer], None]


class ScanFinishedMessages(NamedTuple):
    results: str
    timeouts: Optional[str]


def get_scan_finished_messages(
            metrics: ScanMetrics,
            timer: timing.Timer
        ) -> ScanFinishedMessages:
    match_count = metrics.get_total_matches()
    total_count = metrics.get_total_count()
    byte_count = metrics.get_total_bytes()
    elapsed_time = round(timer.get_elapsed())
    timeout_count = metrics.get_total_timeouts()
    timeouts_message = None
    if timeout_count > 0:
        timeouts_message = f'{timeout_count} timeout(s) occurred during scan'
    results_message = (f'Found {match_count} matching file(s) after '
                       f'processing {total_count} file(s) containing '
                       f'{byte_count} byte(s) over {elapsed_time} second(s)')

    return ScanFinishedMessages(results_message, timeouts_message)


def default_scan_finished_handler(
            metrics: ScanMetrics,
            timer: timing.Timer
        ) -> None:
    """Used as the default ScanFinishedCallback"""
    messages = get_scan_finished_messages(metrics, timer)
    if messages.timeouts:
        log.warning(messages.timeouts)
    log.info(messages.results)
    return messages


class ScanWorkerPool:

    def __init__(
                self,
                size: int,
                work_queue: Queue,
                event_queue: Queue,
                matcher: Matcher,
                metrics: ScanMetrics,
                timer: timing.Timer,
                progress_receiver: Optional[ProgressReceiverCallback] = None,
                chunk_size: int = DEFAULT_CHUNK_SIZE,
                scanned_content_limit: Optional[int] = None,
                use_log_events: bool = False,
                allow_io_errors: bool = False
            ):
        self.size = size
        self._matcher = matcher
        self._work_queue = work_queue
        self._event_queue = event_queue
        self.metrics = metrics
        self._timer = timer
        self._progress_receiver = progress_receiver
        self._chunk_size = chunk_size
        self._scanned_content_limit = scanned_content_limit
        self._started = False
        self._use_log_events = use_log_events
        self._allow_io_errors = allow_io_errors

    def __enter__(self):
        self.start()
        return self

    def __exit__(self, exc_type, exc_value, traceback):
        if exc_type is None:
            self.stop()
        else:
            self.terminate()

    def has_progress_receiver(self) -> bool:
        return self._progress_receiver is not None

    def _send_progress_update(self) -> None:
        if self.has_progress_receiver():
            update = ScanProgressUpdate(
                    elapsed_time=self._timer.get_elapsed(),
                    metrics=self.metrics
                )
            self._progress_receiver(update)
            self._progress_timer.reset()

    def _is_progress_update_due(self) -> bool:
        if self._progress_timer is None:
            return False
        elapsed = self._progress_timer.get_elapsed(
                timing.unit_milliseconds
            )
        return elapsed >= PROGRESS_UPDATE_INTERVAL

    def start(self):
        if self._started:
            raise ScanningException('Worker pool has already been started')
        self._status = Value(c_uint, Status.LOCATING_FILES)
        self._workers = []
        if self.has_progress_receiver():
            self._progress_timer = timing.Timer()
            self._monitor = ScanProgressMonitor(
                    self._status,
                    self._event_queue
                )
            self._monitor.start()
            self._send_progress_update()
        else:
            self._progress_timer = None
            self._monitor = None
        for i in range(self.size):
            worker = ScanWorker(
                    i,
                    self._status,
                    self._work_queue,
                    self._event_queue,
                    self._matcher,
                    self._chunk_size,
                    self._scanned_content_limit,
                    self._use_log_events,
                    self._allow_io_errors
                )
            worker.start()
            self._workers.append(worker)
        self._started = True

    def _assert_started(self):
        if not self._started:
            raise ScanningException('Worker pool has not been started')

    def stop(self):
        self._assert_started()
        for worker in self._workers:
            worker.join()
        if self._monitor is not None:
            self._monitor.join()

    def terminate(self):
        self._assert_started()
        for worker in self._workers:
            worker.terminate()
        if self._monitor is not None:
            self._monitor.terminate()

    def is_complete(self) -> bool:
        self._assert_started()
        for worker in self._workers:
            if not worker.is_complete():
                return False
        return True

    def await_results(
                self,
                result_processor: ScanResultCallback,
            ):
        self._assert_started()
        while True:
            event = self._event_queue.get()
            if event is None:
                log.debug('All workers have completed and all results have '
                          'been processed.')
                self._status.value = Status.COMPLETE
                self._send_progress_update()
                return
            elif event.type == ScanEventType.COMPLETED:
                if event.worker_index != FILE_LOCATOR_WORKER_INDEX:
                    log.debug(f'Worker {event.worker_index} completed')
                else:
                    log.debug("File locator process exited")
                if self.is_complete():
                    self._event_queue.put(None)
            elif event.type == ScanEventType.FILE_PROCESSED:
                result = ScanResult(
                        event.data['path'],
                        event.data['length'],
                        event.data['matches'],
                        event.data['timeouts']
                    )
                if result.get_timeout_count() > 0:
                    log.warning(
                            'The following signatures timed out while '
                            f'processing {result.path}: ' +
                            ', '.join({str(i) for i in result.timeouts})
                        )
                self.metrics.record_result(
                        event.worker_index,
                        result
                    )
                result_processor(result)
            elif event.type == ScanEventType.FILE_QUEUE_EMPTIED:
                self._status.value = Status.PROCESSING_FILES
            elif event.type == ScanEventType.EXCEPTION:
<<<<<<< HEAD
                log.error(
                        'Exception occurred while processing file: ' +
                        str(event.data['exception'].trace)
=======
                log.warning(
                        'Exception occurred during scanning: ' +
                        str(event.data['exception'])
>>>>>>> f6bb0f86
                    )
            elif event.type == ScanEventType.FATAL_EXCEPTION:
                self._status.value = Status.FAILED
                self.terminate()
                raise event.data['exception']
            elif event.type == ScanEventType.PROGRESS_UPDATE:
                if self._is_progress_update_due():
                    self._send_progress_update()
            elif event.type == ScanEventType.LOG_MESSAGE:
                message: str = event.data['message']
                method = getattr(log, event.data['level'].lower())
                method(message)

    def is_failed(self) -> bool:
        return self._status.value == Status.FAILED


class Scanner:

    def __init__(self, options: Options):
        self.options = options
        self.failed = 0
        self.active = []

    def _handle_worker_error(self, error: Exception):
        self.failed += 1
        raise error

    def scan(
                self,
                result_processor: ScanResultCallback,
                progress_receiver: Optional[ProgressReceiverCallback] = None,
                scan_finished_handler: ScanFinishedCallback =
                default_scan_finished_handler,
                use_log_events: bool = False
            ):
        """Run a scan"""
        timer = timing.Timer()
        event_queue = Queue(MAX_PENDING_RESULTS)
        file_locator_process = FileLocatorProcess(
                file_filter=self.options.file_filter,
                use_log_events=use_log_events,
                event_queue=event_queue if use_log_events else None
            )
        self.active.append(file_locator_process)
        file_locator_process.start()
        for path in self.options.paths:
            file_locator_process.add_path(path)
        worker_count = self.options.workers
        log.debug("Using " + str(worker_count) + " worker(s)...")
        matcher = RegexMatcher(
                    self.options.signatures,
                    match_all=self.options.match_all,
                    pcre_options=self.options.pcre_options
                )
        metrics = ScanMetrics(worker_count)
        with ScanWorkerPool(
                    size=worker_count,
                    work_queue=file_locator_process.output_queue,
                    event_queue=event_queue,
                    matcher=matcher,
                    metrics=metrics,
                    timer=timer,
                    progress_receiver=progress_receiver,
                    chunk_size=self.options.chunk_size,
                    scanned_content_limit=self.options.scanned_content_limit,
                    use_log_events=use_log_events,
                    allow_io_errors=self.options.allow_io_errors
                ) as worker_pool:
            self.active.append(worker_pool)
            if self.options.path_source is not None:
                log.debug('Reading input paths...')
                while True:
                    path = self.options.path_source.read_entry()
                    if path is None:
                        break
                    file_locator_process.add_path(path)
            file_locator_process.finalize_paths()
            log.debug('Awaiting results...')
            worker_pool.await_results(result_processor)
        timer.stop()
        scan_finished_handler = scan_finished_handler if scan_finished_handler\
            else default_scan_finished_handler
        scan_finished_handler(metrics, timer)

    def terminate(self) -> None:
        for active in self.active:
            active.terminate()<|MERGE_RESOLUTION|>--- conflicted
+++ resolved
@@ -6,7 +6,7 @@
 from enum import IntEnum
 from multiprocessing import Queue, Process, Value
 from dataclasses import dataclass
-from typing import Set, Optional, Callable, Dict, NamedTuple
+from typing import Set, Optional, Callable, Dict, NamedTuple, Tuple
 from logging import Handler
 
 from .exceptions import ScanningException, ScanningIoException
@@ -27,14 +27,27 @@
 """Used by the file locator process when sending events"""
 
 
+# TODO: Make this class support pickle
 class ExceptionContainer(Exception):
 
-    def __init__(self, exception: BaseException):
+    def __init__(self, exception: BaseException, trace: str = None):
         self.exception = exception
-        self.trace = traceback.format_exc()
-        message = str(exception)
+        if trace is None:
+            self.trace = traceback.format_exc()
+        else:
+            self.trace = trace
+        message = str(self.exception)
         super().__init__(
                 f'An exception occurred in a child process: {message}'
+            )
+
+    def __reduce__(self) -> Tuple:
+        return (
+                self.__class__,
+                (
+                    self.exception,
+                    self.trace
+                )
             )
 
 
@@ -93,7 +106,8 @@
     file_filter: Optional[FileFilter] = None
     match_all: bool = False
     pcre_options: PcreOptions = PCRE_DEFAULT_OPTIONS
-    allow_io_errors: bool = False
+    allow_io_errors: bool = False,
+    debug: bool = False
 
 
 class Status(IntEnum):
@@ -143,13 +157,10 @@
                     self.located_count += 1
                     yield item.path
         except OSError as os_error:
-<<<<<<< HEAD
             detail = str(os_error)
-            raise ScanningException(f'Directory search failed ({detail})') \
-=======
-            raise ScanningIoException(f'Directory search of {path} failed') \
->>>>>>> f6bb0f86
-                from os_error
+            raise ScanningIoException(
+                    f'Directory search of {path} failed ({detail})'
+                ) from os_error
 
     def locate(self):
         real_path = os.path.realpath(self.path)
@@ -213,12 +224,8 @@
                     )
                 locator.locate()
         except ScanningException as exception:
-<<<<<<< HEAD
             self.output_queue.put(ExceptionContainer(exception))
-=======
-            self.output_queue.put(exception)
         self.output_queue.put(None)
->>>>>>> f6bb0f86
 
 
 class ScanEvent:
@@ -295,22 +302,19 @@
                     if item is None:
                         self._put_event(ScanEventType.FILE_QUEUE_EMPTIED)
                         self._complete()
-<<<<<<< HEAD
                     elif isinstance(item, ExceptionContainer):
-=======
-                    elif isinstance(item, ScanningIoException):
-                        self._put_io_error(item)
-                    elif isinstance(item, BaseException):
->>>>>>> f6bb0f86
-                        self._put_event(
-                                ScanEventType.FATAL_EXCEPTION,
-                                {'exception': item}
-                            )
+                        if isinstance(item.exception, ScanningIoException):
+                            self._put_io_error(item)
+                        else:
+                            self._put_event(
+                                    ScanEventType.FATAL_EXCEPTION,
+                                    {'exception': item}
+                                )
                     else:
                         try:
                             self._process_file(item, jit_stack)
                         except OSError as error:
-                            self._put_io_error(error)
+                            self._put_io_error(ExceptionContainer(error))
                 except queue.Empty:
                     if self._status.value == Status.PROCESSING_FILES:
                         self._complete()
@@ -504,7 +508,8 @@
                 chunk_size: int = DEFAULT_CHUNK_SIZE,
                 scanned_content_limit: Optional[int] = None,
                 use_log_events: bool = False,
-                allow_io_errors: bool = False
+                allow_io_errors: bool = False,
+                debug: bool = False
             ):
         self.size = size
         self._matcher = matcher
@@ -518,6 +523,7 @@
         self._started = False
         self._use_log_events = use_log_events
         self._allow_io_errors = allow_io_errors
+        self._debug = debug
 
     def __enter__(self):
         self.start()
@@ -647,15 +653,13 @@
             elif event.type == ScanEventType.FILE_QUEUE_EMPTIED:
                 self._status.value = Status.PROCESSING_FILES
             elif event.type == ScanEventType.EXCEPTION:
-<<<<<<< HEAD
-                log.error(
-                        'Exception occurred while processing file: ' +
-                        str(event.data['exception'].trace)
-=======
+                exception = event.data['exception']
+                detail = str(exception)
+                if self._debug:
+                    detail += exception.trace
+                    detail = detail.strip()
                 log.warning(
-                        'Exception occurred during scanning: ' +
-                        str(event.data['exception'])
->>>>>>> f6bb0f86
+                        f'Exception occurred during scanning: {detail}'
                     )
             elif event.type == ScanEventType.FATAL_EXCEPTION:
                 self._status.value = Status.FAILED
@@ -723,7 +727,8 @@
                     chunk_size=self.options.chunk_size,
                     scanned_content_limit=self.options.scanned_content_limit,
                     use_log_events=use_log_events,
-                    allow_io_errors=self.options.allow_io_errors
+                    allow_io_errors=self.options.allow_io_errors,
+                    debug=self.options.debug
                 ) as worker_pool:
             self.active.append(worker_pool)
             if self.options.path_source is not None:
